--- conflicted
+++ resolved
@@ -178,66 +178,11 @@
                 progress_store[task_id]["errors"].append(f"Error in {file_path.name} table {table_idx + 1}: {str(e)}")
         return False, "", "", "", 0
 
-<<<<<<< HEAD
 def run_extraction_background(all_table_tasks: list, schema: DatasetSchema, task_id: str):
     """
     This function runs in a background thread and processes the discovered tables.
     """
     print(f"[BACKGROUND] Starting processing for {len(all_table_tasks)} tables.", file=sys.stderr)
-=======
-def build_csv_for_query_parallel(schema: DatasetSchema, task_id: str) -> str:
-    """Parallel version that processes tables concurrently."""
-    print(f"[PARALLEL] Starting extraction with schema: {schema}", file=sys.stderr)
-    
-    # Search for files
-    update_progress(task_id, status="searching_files")
-    matched_files = search_patent_files(schema.query)
-    
-    
-    if not matched_files:
-        update_progress(task_id, status="completed", processed_files=0, message="No matching files found.")
-        return ",".join(schema.columns)
-    
-    print(f"[PARALLEL] Found {len(matched_files)} files to process", file=sys.stderr)
-    update_progress(task_id, 
-        status="extracting_tables",
-        total_files=len(matched_files)
-    )
-    
-    # First, extract all tables from all files
-    all_table_tasks = []
-    total_table_count = 0
-    
-    for file_idx, file_path in enumerate(matched_files):
-        try:
-            with gzip.open(file_path, 'rt', errors='ignore') as f:
-                xml_text = f.read()
-            
-            xml_tables = extract_table_nodes(xml_text)
-            print(f"[PARALLEL] File {file_path.name} has {len(xml_tables)} tables", file=sys.stderr)
-            
-            # Update progress for extracted file
-            update_progress(task_id, processed_files=file_idx + 1)
-            
-            # Create tasks for each table
-            for i, table_xml in enumerate(xml_tables[:MAX_TABLES_PER_FILE]):
-                all_table_tasks.append((file_path, i, table_xml, len(xml_tables)))
-                total_table_count += 1
-                
-        except Exception as e:
-            print(f"[ERROR] Reading {file_path}: {e}", file=sys.stderr)
-            progress = get_progress(task_id)
-            update_progress(task_id, 
-                errors=progress["errors"] + [f"Error reading {file_path.name}: {str(e)}"]
-            )
-    
-    update_progress(task_id, 
-        status="processing_tables",
-        total_tables=total_table_count
-    )
-    
-    print(f"[PARALLEL] Total tables to process: {total_table_count}", file=sys.stderr)
->>>>>>> 01876ad9
     
     conn = get_sql_conn(schema)
     conn_lock = RLock()
@@ -286,6 +231,7 @@
     # --- Start of synchronous discovery ---
     update_progress(task_id, status="searching_files")
     matched_files = search_patent_files(payload.query)
+    
     
     if not matched_files:
         update_progress(task_id, status="completed", message="No matching files found.")
